--- conflicted
+++ resolved
@@ -1,12 +1,7 @@
-<<<<<<< HEAD
-test_run = require('test_run').new()
-test_run:cmd("push filter '(error: .builtin/.*[.]lua):[0-9]+' to '\\1'")
-=======
 env = require('test_run')
 test_run = env.new()
 test_run:cmd("push filter ".."'\\.lua.*:[0-9]+: ' to '.lua...\"]:<line>: '")
 
->>>>>>> 037bedf0
 space = box.schema.space.create('tweedledum')
 tmp = space:create_index('primary', { type = 'hash', parts = {1, 'str'}, unique = true })
 tmp = space:create_index('minmax', { type = 'tree', parts = {2, 'str', 3, 'str'}, unique = true })
